--- conflicted
+++ resolved
@@ -74,26 +74,16 @@
             for (j, dof_j) in enumerate(dofs):
                 K[dof_i, dof_j] += ke[i, j]
             f[dof_i] += re[i]
-<<<<<<< HEAD
-    A = K[free_dofs, :][:, free_dofs]
-    b = -K[free_dofs, :][:, prescribed_dofs] @ a[prescribed_dofs]
-    a[free_dofs] = scipy.sparse.linalg.spsolve(A, b)
+
+    prescribed_dofs = np.concatenate((bottom_dofs[:, 1], left_dofs[:,0], top_dofs[:,1]))
+    free_dofs = np.setdiff1d(range(dh.ndofs_total(grid)), prescribed_dofs)
+    a[free_dofs] = scipy.sparse.linalg.spsolve(K[free_dofs, :][:, free_dofs], -K[free_dofs, :][:, prescribed_dofs] @ a[prescribed_dofs])
     # Stop profiling
     profiler.disable()
     # Create statistics from the profiler, sorted by cumulative time
     stats = pstats.Stats(profiler).sort_stats('cumtime')
     # Print the 10 (inclusive) most expensive functions
     stats.print_stats(10)
-=======
-
-    prescribed_dofs = np.concatenate((bottom_dofs[:, 1], left_dofs[:,0], top_dofs[:,1]))
-    free_dofs = np.setdiff1d(range(dh.ndofs_total(grid)), prescribed_dofs)
-
-    a[free_dofs] = scipy.sparse.linalg.spsolve(K[free_dofs, :][:, free_dofs], -K[free_dofs, :][:, prescribed_dofs] @ a[prescribed_dofs])
-
-    
-
-
 
 
 def test_run_simulation_plate_with_hole():
@@ -144,4 +134,3 @@
     free_dofs = np.setdiff1d(range(dh.ndofs_total(grid)), prescribed_dofs)
 
     a[free_dofs] = scipy.sparse.linalg.spsolve(K[free_dofs, :][:, free_dofs], -K[free_dofs, :][:, prescribed_dofs] @ a[prescribed_dofs])
->>>>>>> 504a4eab
